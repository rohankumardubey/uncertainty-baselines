import os
import pdb
import time
from collections import defaultdict
from functools import partial
from typing import Dict, List, Tuple, NamedTuple, Callable, Union, Any

import numpy as np
import pandas as pd
import robustness_metrics as rm
import tensorflow as tf
import torch
import tree
from absl import flags
from absl import logging
from sklearn.metrics import (log_loss, roc_auc_score, accuracy_score,
                             roc_curve, precision_recall_curve, auc)
import datetime
import utils  # local file import
from itertools import cycle

import matplotlib.pyplot as plt
import seaborn as sns
import os.path as osp
from typing import Tuple


# Format: model_type, is_ensemble
MODEL_TYPE_TO_FULL_NAME = {
  ('deterministic', False): 'MAP',
  ('deterministic', True): 'Deep Ensemble',
  ('dropout', False): 'MC Dropout',
  ('dropout', True): 'MC Dropout Ensemble',
  ('rank1', False): 'Rank-1 BNN',
  ('rank1', True): 'Rank-1 Ensemble',
  ('vi', False): 'MFVI',
  ('vi', True): 'MFVI Ensemble',
  ('radial', False): 'Radial BNN',
  ('radial', True): 'Radial Ensemble',
  ('fsvi', False): 'Function Space VI',
  ('fsvi', True): 'Function Space VI Ensemble'
}


def get_colors_and_linestyle(model_name):
  cmap = plt.get_cmap("tab20c")
  blue = plt.get_cmap("Set1")(1)
  red = plt.get_cmap("Set1")(0)
  cmap_2 = plt.get_cmap("tab10")
  cmap_3 = plt.get_cmap("Paired")
  cmap_4 = plt.get_cmap("tab20b")
  gap = 50

  color_list = {
    "MAP": cmap(9),
    "Deep Ensemble": cmap(8),
    "MFVI": red,
    "MFVI Ensemble": cmap(5),
    "FSVI": blue,
    "FSVI Ensemble": cmap(1),
    "Radial BNN": plt.get_cmap("Reds")(2 * gap),
    "Radial Ensemble": plt.get_cmap("Reds")(3 * gap),
    "MC Dropout": cmap_2(5),
    "MC Dropout Ensemble": cmap_4(9),
    "Rank-1 BNN": cmap_4(17),
    "Rank-1 Ensemble": cmap_4(16),
  }
  linestyle_list = {
    "MAP": "-",
    "Deep Ensemble": "--",
    "MFVI": "-",
    "MFVI Ensemble": "--",
    "FSVI": "-",
    "FSVI Ensemble": "--",
    "Radial BNN": "-",
    "Radial Ensemble": "--",
    "MC Dropout": "-",
    "MC Dropout Ensemble": "--",
    "Rank-1 BNN": "-",
    "Rank-1 Ensemble": "--"
  }
  return color_list[model_name], linestyle_list[model_name]


RETENTION_ARR_TO_FULL_NAME = {
  'retention_accuracy_arr': 'Accuracy',
  'retention_nll_arr': 'NLL',
  'retention_auroc_arr': 'AUROC',
  'retention_auprc_arr': 'AUPRC'
}

def set_matplotlib_constants():
  plt.rcParams["figure.figsize"] = (6, 4)
  plt.rcParams["axes.titlesize"] = 12
  plt.rcParams["font.size"] = 12
  plt.rcParams["lines.linewidth"] = 2.0
  plt.rcParams["lines.markersize"] = 8
  plt.rcParams["grid.linestyle"] = "--"
  plt.rcParams["grid.linewidth"] = 1.0
  plt.rcParams["legend.fontsize"] = 10
  plt.rcParams["legend.facecolor"] = "white"
  plt.rcParams["axes.labelsize"] = 16
  plt.rcParams["xtick.labelsize"] = 12
  plt.rcParams["ytick.labelsize"] = 12
  plt.rcParams["xtick.direction"] = "in"
  plt.rcParams["ytick.direction"] = "in"
  plt.rcParams['xtick.major.pad'] = 8
  plt.rcParams['ytick.major.pad'] = 8
  plt.rcParams['axes.grid'] = True
  plt.rcParams["font.family"] = "Times New Roman"
  # plt.rcParams['text.usetex'] = True
  # plt.rcParams['text.latex.preamble'] = [r'\usepackage{amsmath}']

def get_model_name(model_key: Tuple):
  """TODO: generalize"""
  model_type, k, _, _, _ = model_key
  if k > 1:
    return f'{MODEL_TYPE_TO_FULL_NAME[(model_type, True)]} (K = {k})'
  else:
    return f'{MODEL_TYPE_TO_FULL_NAME[(model_type, False)]}'


def plot_retention_curves(
    distribution_shift_name, dataset_to_model_results, plot_dir: str,
    no_oracle=False):
  """Creates a deferred prediction plot for each metric in the results_df.

  For a particular model, aggregates metric values (e.g., accuracy) when retain
  proportion is identical.

  If retain proportion, train seed, and eval seed are identical for a
  particular model and metric, we consider only the most recent result.
  Args:
   results_df: `pd.DataFrame`, expects columns: {metric, retain_proportion,
     value, model_type, train_seed, eval_seed, run_datetime}.
   plot_dir: `str`, directory to which plots will be written
  """
  set_matplotlib_constants()
  # colors = plt.rcParams['axes.prop_cycle'].by_key()['color']
  # line_styles = ['-', '--', ':', 'dashdot']
  retention_types = ['retention_accuracy_arr',
                     'retention_nll_arr',
                     'retention_auroc_arr',
                     'retention_auprc_arr']

  datasets = list(sorted(list(dataset_to_model_results.keys())))

  for dataset in datasets:
    dataset_results = dataset_to_model_results[dataset]
    for tuning_domain in ['indomain', 'joint']:
      for retention_type in retention_types:
        fig, ax = plt.subplots()
        plt.subplots_adjust(left=0.20, bottom=0.20)
        ax.plot([0, 1], [0, 1], linestyle=":", color="black")

        retention_name = RETENTION_ARR_TO_FULL_NAME[retention_type]
        plot_name = (f'retention-{distribution_shift_name}-{dataset}'
                     f'-{tuning_domain}-{retention_name}')

        model_names = []
        for i, (
            (mt, k, is_d, key_tuning_domain, n_mc),
                model_dict) in enumerate(dataset_results.items()):
          if tuning_domain != key_tuning_domain:
            continue

          model_name = get_model_name(
            (mt, k, is_d, key_tuning_domain, n_mc))
          model_names.append(model_name)

          # Subsample the array to ~500 points
          retention_arr = np.array(model_dict[retention_type])

          if no_oracle:
            prop_expert = np.arange(
              retention_arr.shape[1]) / retention_arr.shape[1]
            prop_model = 1 - prop_expert
            retention_arr = (retention_arr - prop_expert) / prop_model

          subsample_factor = max(2, int(retention_arr.shape[1] / 500))
          retention_arr = retention_arr[::subsample_factor]

          retain_percs = np.arange(
            retention_arr.shape[1]) / retention_arr.shape[1]
          n_seeds = retention_arr.shape[0]
          mean = np.mean(retention_arr, axis=0)
          std_err = np.std(retention_arr, axis=0) / np.sqrt(n_seeds)

          color, linestyle = get_colors_and_linestyle(
            MODEL_TYPE_TO_FULL_NAME[(mt, k > 1)])

          # Visualize mean with standard error
          ax.plot(
              retain_percs,
              mean,
              label=model_name,
              # color=colors[i % len(colors)],
              # linestyle=line_styles[i % len(line_styles)]
              color=color,
              linestyle=linestyle
            )
          ax.fill_between(
              retain_percs,
              mean - std_err,
              mean + std_err,
              # color=colors[i % len(colors)],
              color=color,
              alpha=0.25)
          ax.set(xlabel='Proportion of Cases Referred to Expert',
                 ylabel=retention_name)
          ax.legend()
          fig.tight_layout()

        if isinstance(plot_dir, str):
          os.makedirs(plot_dir, exist_ok=True)
          metric_plot_path = os.path.join(
            plot_dir, f'{plot_name}.pdf')
          fig.savefig(
            metric_plot_path, transparent=True, dpi=300, format='pdf')
          logging.info(
            f'Saved plot for distribution shift {distribution_shift_name},'
            f'dataset {dataset}, tuning domain {tuning_domain}, '
            f'metric {retention_type}, models {model_names} to '
            f'{metric_plot_path}')


N_SAMPLES_PER_CLASS = {
  "aptos": [1805, 370, 999, 193, 295],
  "eyepacs_train": [25810, 2443, 5292, 873, 708],
  "eyepacs_validation": [8130, 720, 1579, 237, 240],
  "eyepacs_test": [31403, 3042, 6282, 977, 966],
}


def plot_predictive_entropy_histogram(
    y_uncertainty: np.ndarray, is_ood: np.ndarray,
    uncertainty_type: str, in_dist_str='In-Domain', ood_str='OOD',
    title='', plt_path='.'):
  """
  Should pass all uncertainty scores for in-domain and OOD points.

  :param y_uncertainty:
  :param is_ood:
  :param in_dist_str:
  :param ood_str:
  :param title:
  :param plt_path:
  :return:
  """
  assert uncertainty_type in {'entropy', 'variance'}
  short_to_full_uncertainty_type = {
    'entropy': 'Predictive Entropy',
    'variance': 'Predictive Variance'
  }
  full_uncertainty_type = short_to_full_uncertainty_type[uncertainty_type]
  sns.displot({
      full_uncertainty_type: y_uncertainty,
      'Dataset': [ood_str if ood_label else in_dist_str for ood_label in is_ood]
    }, x=full_uncertainty_type, hue="Dataset")
  plt.savefig(osp.join(plt_path, f'predictive_{uncertainty_type}.svg'))


<<<<<<< HEAD
def plot_roc_curve(fpr, tpr, roc_auc, title='', plt_path='.'):
  """
  Based on scikit-learn examples.
  https://scikit-learn.org/stable/auto_examples/model_selection/
  plot_roc.html#sphx-glr-auto-examples-model-selection-plot-roc-py
  """
  plt.figure()
  lw = 2
  plt.plot(fpr, tpr, color='darkorange',
           lw=lw, label='ROC curve (area = %0.2f)' % roc_auc)
  plt.plot([0, 1], [0, 1], color='navy', lw=lw, linestyle='--')
  plt.xlim([0.0, 1.0])
  plt.ylim([0.0, 1.05])
  plt.xlabel('False Positive Rate')
  plt.ylabel('True Positive Rate')
  plt.title(f'{title} ROC Curve')
  plt.legend(loc="lower right")
  plt.savefig(osp.join(plt_path, 'roc_curve.svg'))


def plot_pie_chart(x: Dict[str, float], ax=None, title=""):
  if not ax:
    plt.figure()
    ax = plt.gca()
  labels = sorted(x.keys())
  vals = [x[l] for l in labels]
  ax.pie(vals, labels=None, normalize=True, shadow=False, autopct='%1.1f%%',
          startangle=-90, pctdistance=0.7, labeldistance=1.1)
  ax.set_title(title)
  plt.legend(labels=labels)
  plt.tight_layout()


def plot_pie_charts_all_dataset():
  for name, array in N_SAMPLES_PER_CLASS.items():
    plot_pie_chart({i: v for i, v in enumerate(array)}, title=name)


def compute_data_for_ece_plot(y_true: np.ndarray, y_pred: np.ndarray, n_windows=100) -> Dict[str, np.ndarray]:
  probs = binary_converter(y_pred).flatten()
  labels = one_hot_encode(y_true, 2).flatten()

  probs_labels = np.stack([probs, labels]).T
  probs_labels = probs_labels[np.argsort(probs)]

  window_len = int(len(probs_labels) / n_windows)
  confidences = []
  accuracies = []
  # distances = []
  for i in range(len(probs_labels) - window_len):
    # distances.append((probs_labels[i + window_len, 0] - probs_labels[i, 0]) / float(window_len))
    mean_confidences = mean_default_zero(probs_labels[i:i + window_len, 0])
    confidences.append(mean_confidences)
    class_accuracies = mean_default_zero(probs_labels[i:i + window_len, 1])
    accuracies.append(class_accuracies)
  return {
    "accuracies": np.array(accuracies),
    "confidences": np.array(confidences),
  }


def plot_ece(confidences, accuracies, label="", ax=None, **kwargs):
  """
  All inputs are 1D arrays
  """
  if not ax:
    plt.figure()
    ax = plt.gca()
  # ax.figure.set_size_inches(6, 4)
  ax.plot(confidences, accuracies, label=label, **kwargs)
  xbins = [i / 10. for i in range(11)]
  ax.plot(xbins, xbins, linestyle=':', color='black')
  ax.set_xlabel('Model Confidence')
  ax.set_ylabel('Model Accuracy')
  # ax.set_title(f"Reliability Diagram Trained on {train_name}, Evaluated on {ood_name}")
  # ax.set_title(f"Reliability Diagram")
  ax.legend(loc=4, facecolor='white')
  return ax



class ModelKey(NamedTuple):
  model_type: str
  k: int  # number of members in the ensemble
  is_deterministic: bool
  tuning_domain: str
  num_mc_samples: int  # format f'mc{num_mc_samples}/'


RESULT_DICT = Dict[str, List[np.ndarray]]
# RESULT_DICT contains keys [‘y_pred’, ‘y_true’, ‘y_aleatoric_uncert’,
#   ‘y_epistemic_uncert’, ‘y_total_uncert’, ‘is_ood']
MODEL_RESULT_DICT = Dict[Tuple, RESULT_DICT]
DATA_RESULT_DICT = Dict[str, MODEL_RESULT_DICT]


def grid_plot_wrapper(fn,
                      n_plots,
                      ncols,
                      nrows=None,
                      get_args: Union[List[List], Callable[[int], List]]=None,
                      get_kwargs: Union[List[Dict], Callable[[int], Dict]]=None):
  if not get_args:
    get_args = lambda i: []
  if not get_kwargs:
    get_kwargs = lambda i: {}
  if isinstance(get_args, list):
    get_args = lambda i: get_args[i]
  if isinstance(get_kwargs, list):
    get_kwargs = lambda i: get_kwargs[i]
  if not nrows:
    nrows = int(np.ceil(n_plots / ncols))
  fig, axes = plt.subplots(nrows=nrows, ncols=ncols)
  flatten_axes = [a for axs in axes for a in axs]
  for i, ax in enumerate(flatten_axes):
    fn(*get_args(i), ax=ax, **get_kwargs(i))
  return fig


def parse_model_key(model_key: Tuple):
  model_type, k, is_deterministic, tuning_domain, num_mc_samples = model_key
  return ModelKey(model_type=model_type,
                  k=k,
                  is_deterministic=is_deterministic,
                  tuning_domain=tuning_domain,
                  num_mc_samples=int(num_mc_samples))


def plot_ece_all_methods(models_results_dict: MODEL_RESULT_DICT):
  return grid_plot_wrapper(
    fn=plot_ece_one_method,
    n_plots=len(models_results_dict),
    ncols=3,
    get_args=[[parse_model_key(k), v] for k, v in models_results_dict.items()],
  )


def aggregate_result_dict(result_dict: RESULT_DICT, agg_fns: List[Callable], keys: List=None):
  if keys:
    result_dict = {k: v for k, v in result_dict.items() if k in keys}
  agg_dict = {k: [fn(np.array(arrays)) for fn in agg_fns] for k, arrays in result_dict.items()}
  return agg_dict


def plot_ece_one_method(model_key: ModelKey, result_dict: RESULT_DICT, ax=None, n_windows=100, plt_kwargs={}):
  if not ax:
    plt.figure()
    ax = plt.gca()
  # compute mean and std ece curves for all seeds
  ece_data = [compute_data_for_ece_plot(y_true=y_true, y_pred=y_pred, n_windows=n_windows)
              for y_true, y_pred in zip(result_dict["y_true"], result_dict["y_pred"])]
  arrays = {key: np.stack([d[key] for d in ece_data]) for key in ece_data[0].keys()}
  mean = {k: np.mean(array, axis=0) for k, array in arrays.items()}
  std = {k: np.std(array, axis=0) for k, array in arrays.items()}
  # plot them on an axes
  plot_ece(ax=ax, label=model_key.model_type, **mean, **plt_kwargs)
  return ax


def mean_default_zero(inputs):
  """Be able to take the mean of an empty array without hitting NANs."""
  # pylint disable necessary for numpy and pandas
  if len(inputs) == 0:  # pylint: disable=g-explicit-length-test
    return 0
  else:
    return np.mean(inputs)


def one_hot_encode(labels, num_classes=None):
  """One hot encoder for turning a vector of labels into a OHE matrix."""
  if num_classes is None:
    num_classes = len(np.unique(labels))
  return np.eye(num_classes)[labels]


def binary_converter(probs):
  """Converts a binary probability vector into a matrix."""
  return np.array([[1 - p, p] for p in probs])


def verify_probability_shapes(probs):
  """Verify shapes of probs vectors and possibly stack 1D probs into 2D."""
  if probs.ndim == 2:
    num_classes = probs.shape[1]
    if num_classes == 1:
      probs = probs[:, 0]
      probs = binary_converter(probs)
      num_classes = 2
  elif probs.ndim == 1:
    # Cover binary case
    probs = binary_converter(probs)
    num_classes = 2
  else:
    raise ValueError('Probs must have 1 or 2 dimensions.')
  return probs, num_classes


def plot_predictive_entropy_histogram_all_methods(data_result_dict: DATA_RESULT_DICT):
  transposed = transpose_dict(data_result_dict)
  return grid_plot_wrapper(
    fn=plot_predictive_entropy_histogram_one_method,
    ncols=3,
    n_plots=len(transposed),
    get_kwargs=[],
  )


def transpose_dict(d: Dict[Any, Dict[Any, Any]]):
  new_d = defaultdict(dict)
  for k1, v1 in d.items():
    for k2, v2 in v1.items():
      assert k1 not in new_d[k2]
      new_d[k2][k1] = v2
  return new_d


def plot_predictive_entropy_histogram_one_method(model_key: ModelKey,
                                                 domain_result_dict: Dict, ax=None):
  if not ax:
    plt.figure()
    ax = plt.gca()
  model_type = model_key.model_type
  # draw histogram for ID
  mean_y_total_uncert = np.mean(domain_result_dict["in_domain_test"]["y_total_uncert"], axis=0)
  plot_predictive_entropy_line_histogram(mean_y_total_uncert, ax=ax, color="red", title=f"Predictive Entropy {model_type}")
  # draw histogram for OOD
  mean_y_total_uncert = np.mean(domain_result_dict["ood_test"]["y_total_uncert"], axis=0)
  plot_predictive_entropy_line_histogram(mean_y_total_uncert, ax=ax, color="blue", title=f"Predictive Entropy {model_type}")
  return ax


def line_hist(array, thresholds, ax=None, **kwargs):
  if not ax:
    plt.figure()
    ax = plt.gca()
  counts = []
  for i in range(len(thresholds) - 1):
    count = np.sum(np.logical_and(array >= thresholds[i], array < thresholds[i + 1]))
    counts.append(count)
  ax.plot(thresholds[:-1], np.array(counts), **kwargs)
  return ax


def hide_top_and_right_axis(ax):
  ax.spines['right'].set_visible(False)
  ax.spines['top'].set_visible(False)


def use_serif_font():
  plt.rc('font', family='serif')


def plot_predictive_entropy_line_histogram(
        y_total_uncert,
        start=-0.01, end=2.5, step_size=0.1, ax=None,
        color="blue",
        title="",
        **kwargs):
  if not ax:
    plt.figure()
    ax = plt.gca()
  thresholds = np.arange(start, end, step_size)
  line_hist(y_total_uncert, thresholds, ax=ax, color=color, **kwargs)
  ax.set_xlabel("Entropy (nats)")
  ax.set_ylabel("# of Examples")
  ax.set_title(title)
  # ax.legend(loc='upper left', facecolor='white', fontsize='small')
  return ax


def plot_total_versus_aleatoric_uncertainty_all_methods(data_result_dict: DATA_RESULT_DICT):

  def one_iter(domain: str, method_key: str):
    result_dict = data_result_dict[domain][method_key]
    plot_total_versus_aleatoric_uncertainty(
      y_true=result_dict["y_true"],
      y_pred=result_dict["y_pred"],
      y_total_uncert=result_dict["y_total_uncert"],
    )

  combinations = [[domain, model_key]
                  for domain, model_dict in data_result_dict.items()
                  for model_key, _ in model_dict.items()]

  return grid_plot_wrapper(
    fn=one_iter,
    n_plots=len(combinations),
    ncols=3,
    get_args=combinations,
  )



def plot_total_versus_aleatoric_uncertainty(y_true, y_pred, y_total_uncert,
                                            threshold=0.5, alpha=0.3):
  label_pred = np.array(y_pred > threshold, dtype=np.int)
  correct_index = np.nonzero(y_true == label_pred)[0]
  wrong_index = np.nonzero(y_true != label_pred)[0]

  alea_total_array = np.stack([y_pred, y_total_uncert]).T

  fig, axes = plt.subplots(1, 2, sharey=True)
  # axes[0].scatter(alea_total_array[correct_index, 0], alea_total_array[correct_index, 1], alpha=alpha)
  # axes[1].scatter(alea_total_array[wrong_index, 0], alea_total_array[wrong_index, 1], alpha=alpha)
  sns.kdeplot(x=alea_total_array[correct_index, 0], y=alea_total_array[correct_index, 1], fill=True, ax=axes[0],
              color="green", alpha=alpha)
  sns.kdeplot(x=alea_total_array[wrong_index, 0], y=alea_total_array[wrong_index, 1], fill=True, ax=axes[1],
              color="red", alpha=alpha)


def read_eval_folder(path, allow_pickle=True):
  """
  e.g. path = "gs://drd-fsvi-severity-results/2021-08-23-23-06-42/ood_validation/eval_results_80"
  """
  filenames = tf.io.gfile.listdir(path)
  d = {}
  for fn in filenames:
    p = os.path.join(path, fn)
    with tf.io.gfile.GFile(p, "rb") as f:
      d[fn[:-4]] = np.load(f, allow_pickle=allow_pickle)
  return d
=======
# def plot_roc_curve(fpr, tpr, roc_auc, title='', plt_path='.'):
#   """
#   Based on scikit-learn examples.
#   https://scikit-learn.org/stable/auto_examples/model_selection/
#   plot_roc.html#sphx-glr-auto-examples-model-selection-plot-roc-py
#   """
#   plt.figure()
#   lw = 2
#   plt.plot(fpr, tpr, color='darkorange',
#            lw=lw, label='ROC curve (area = %0.2f)' % roc_auc)
#   plt.plot([0, 1], [0, 1], color='navy', lw=lw, linestyle='--')
#   plt.xlim([0.0, 1.0])
#   plt.ylim([0.0, 1.05])
#   plt.xlabel('False Positive Rate')
#   plt.ylabel('True Positive Rate')
#   plt.title(f'{title} ROC Curve')
#   plt.legend(loc="lower right")
#   plt.savefig(osp.join(plt_path, 'roc_curve.svg'))

  def plot_auroc_entropy_all(preds_ood_dict: dict,
                             preds_test_dict: dict,
                             model_list: list,
                             data_training: str,
                             data_ood: str,
                             save_folder: str
                             ):
    fig, ax = plt.subplots()
    plt.subplots_adjust(left=0.20, bottom=0.20)
    ax.plot([0, 1], [0, 1], linestyle=":", color="black")

    thresholds = np.arange(0, 1.02, 0.02)
    for model in tqdm(model_list):
      tpr_values = np.zeros(
        shape=(thresholds.shape[0], preds_ood_dict[model].shape[0]))
      for i in range(preds_ood_dict[model].shape[0]):
        predicted_labels_ood = preds_ood_dict[model].mean(1)[i, :]
        predicted_labels_test = preds_test_dict[model].mean(1)[i, :]

        ood_size = predicted_labels_ood.shape[0]
        test_size = predicted_labels_test.shape[0]
        anomaly_targets = jnp.concatenate(
          (np.zeros(test_size), np.ones(ood_size)))

        entropy_test = -(
            predicted_labels_test * jnp.log(predicted_labels_test + eps)
        ).sum(1)
        entropy_ood = -(
            predicted_labels_ood * jnp.log(predicted_labels_ood + eps)
        ).sum(1)
        scores = jnp.concatenate((entropy_test, entropy_ood))
        fpr, tpr, _ = sklearn.metrics.roc_curve(anomaly_targets, scores)

        for j in range(thresholds.shape[0]):
          fpr_idx = np.abs(fpr - thresholds[j]).argmin()
          tpr_values[j, i] = tpr[fpr_idx]

      tpr_value_mean = tpr_values.mean(1)
      tpr_value_std = tpr_values.std(1)
      tpr_value_ste = scipy.stats.sem(tpr_values, axis=1)
      ax.plot(thresholds,
              tpr_value_mean,
              color=color_list[model],
              label=label_list[model],
              linestyle=linestyle_list[model])
      ax.fill_between(
        thresholds,
        tpr_value_mean - tpr_value_ste,
        tpr_value_mean + tpr_value_ste,
        color=color_list[model],
        alpha=alpha,
      )
    # ax.legend(facecolor="white")
    ax.set_xlabel(f"False Positive Rate")
    ax.set_ylabel(f"True Positive Rate")
    ax.set_ylim([-0.05, 1.05])
    ax.set_xlim([-0.03, 1.03])
    # ax.set_title(f"Trained on {train_name}, Evaluated on {ood_name}")
    os.makedirs(f"{save_folder}", exist_ok=True)
    fig.savefig(
      f"{save_folder}/{data_training.lower()}"
      + "_"
      + f"{data_ood.lower()}_auroc_entropy.pdf",
    )
    return fig, ax
>>>>>>> 6b6020a3
<|MERGE_RESOLUTION|>--- conflicted
+++ resolved
@@ -260,7 +260,6 @@
   plt.savefig(osp.join(plt_path, f'predictive_{uncertainty_type}.svg'))
 
 
-<<<<<<< HEAD
 def plot_roc_curve(fpr, tpr, roc_auc, title='', plt_path='.'):
   """
   Based on scikit-learn examples.
@@ -582,7 +581,8 @@
     with tf.io.gfile.GFile(p, "rb") as f:
       d[fn[:-4]] = np.load(f, allow_pickle=allow_pickle)
   return d
-=======
+
+
 # def plot_roc_curve(fpr, tpr, roc_auc, title='', plt_path='.'):
 #   """
 #   Based on scikit-learn examples.
@@ -602,69 +602,68 @@
 #   plt.legend(loc="lower right")
 #   plt.savefig(osp.join(plt_path, 'roc_curve.svg'))
 
-  def plot_auroc_entropy_all(preds_ood_dict: dict,
-                             preds_test_dict: dict,
-                             model_list: list,
-                             data_training: str,
-                             data_ood: str,
-                             save_folder: str
-                             ):
-    fig, ax = plt.subplots()
-    plt.subplots_adjust(left=0.20, bottom=0.20)
-    ax.plot([0, 1], [0, 1], linestyle=":", color="black")
-
-    thresholds = np.arange(0, 1.02, 0.02)
-    for model in tqdm(model_list):
-      tpr_values = np.zeros(
-        shape=(thresholds.shape[0], preds_ood_dict[model].shape[0]))
-      for i in range(preds_ood_dict[model].shape[0]):
-        predicted_labels_ood = preds_ood_dict[model].mean(1)[i, :]
-        predicted_labels_test = preds_test_dict[model].mean(1)[i, :]
-
-        ood_size = predicted_labels_ood.shape[0]
-        test_size = predicted_labels_test.shape[0]
-        anomaly_targets = jnp.concatenate(
-          (np.zeros(test_size), np.ones(ood_size)))
-
-        entropy_test = -(
-            predicted_labels_test * jnp.log(predicted_labels_test + eps)
-        ).sum(1)
-        entropy_ood = -(
-            predicted_labels_ood * jnp.log(predicted_labels_ood + eps)
-        ).sum(1)
-        scores = jnp.concatenate((entropy_test, entropy_ood))
-        fpr, tpr, _ = sklearn.metrics.roc_curve(anomaly_targets, scores)
-
-        for j in range(thresholds.shape[0]):
-          fpr_idx = np.abs(fpr - thresholds[j]).argmin()
-          tpr_values[j, i] = tpr[fpr_idx]
-
-      tpr_value_mean = tpr_values.mean(1)
-      tpr_value_std = tpr_values.std(1)
-      tpr_value_ste = scipy.stats.sem(tpr_values, axis=1)
-      ax.plot(thresholds,
-              tpr_value_mean,
-              color=color_list[model],
-              label=label_list[model],
-              linestyle=linestyle_list[model])
-      ax.fill_between(
-        thresholds,
-        tpr_value_mean - tpr_value_ste,
-        tpr_value_mean + tpr_value_ste,
-        color=color_list[model],
-        alpha=alpha,
-      )
-    # ax.legend(facecolor="white")
-    ax.set_xlabel(f"False Positive Rate")
-    ax.set_ylabel(f"True Positive Rate")
-    ax.set_ylim([-0.05, 1.05])
-    ax.set_xlim([-0.03, 1.03])
-    # ax.set_title(f"Trained on {train_name}, Evaluated on {ood_name}")
-    os.makedirs(f"{save_folder}", exist_ok=True)
-    fig.savefig(
-      f"{save_folder}/{data_training.lower()}"
-      + "_"
-      + f"{data_ood.lower()}_auroc_entropy.pdf",
+def plot_auroc_entropy_all(preds_ood_dict: dict,
+                           preds_test_dict: dict,
+                           model_list: list,
+                           data_training: str,
+                           data_ood: str,
+                           save_folder: str
+                           ):
+  fig, ax = plt.subplots()
+  plt.subplots_adjust(left=0.20, bottom=0.20)
+  ax.plot([0, 1], [0, 1], linestyle=":", color="black")
+
+  thresholds = np.arange(0, 1.02, 0.02)
+  for model in tqdm(model_list):
+    tpr_values = np.zeros(
+      shape=(thresholds.shape[0], preds_ood_dict[model].shape[0]))
+    for i in range(preds_ood_dict[model].shape[0]):
+      predicted_labels_ood = preds_ood_dict[model].mean(1)[i, :]
+      predicted_labels_test = preds_test_dict[model].mean(1)[i, :]
+
+      ood_size = predicted_labels_ood.shape[0]
+      test_size = predicted_labels_test.shape[0]
+      anomaly_targets = jnp.concatenate(
+        (np.zeros(test_size), np.ones(ood_size)))
+
+      entropy_test = -(
+          predicted_labels_test * jnp.log(predicted_labels_test + eps)
+      ).sum(1)
+      entropy_ood = -(
+          predicted_labels_ood * jnp.log(predicted_labels_ood + eps)
+      ).sum(1)
+      scores = jnp.concatenate((entropy_test, entropy_ood))
+      fpr, tpr, _ = sklearn.metrics.roc_curve(anomaly_targets, scores)
+
+      for j in range(thresholds.shape[0]):
+        fpr_idx = np.abs(fpr - thresholds[j]).argmin()
+        tpr_values[j, i] = tpr[fpr_idx]
+
+    tpr_value_mean = tpr_values.mean(1)
+    tpr_value_std = tpr_values.std(1)
+    tpr_value_ste = scipy.stats.sem(tpr_values, axis=1)
+    ax.plot(thresholds,
+            tpr_value_mean,
+            color=color_list[model],
+            label=label_list[model],
+            linestyle=linestyle_list[model])
+    ax.fill_between(
+      thresholds,
+      tpr_value_mean - tpr_value_ste,
+      tpr_value_mean + tpr_value_ste,
+      color=color_list[model],
+      alpha=alpha,
     )
-    return fig, ax
->>>>>>> 6b6020a3
+  # ax.legend(facecolor="white")
+  ax.set_xlabel(f"False Positive Rate")
+  ax.set_ylabel(f"True Positive Rate")
+  ax.set_ylim([-0.05, 1.05])
+  ax.set_xlim([-0.03, 1.03])
+  # ax.set_title(f"Trained on {train_name}, Evaluated on {ood_name}")
+  os.makedirs(f"{save_folder}", exist_ok=True)
+  fig.savefig(
+    f"{save_folder}/{data_training.lower()}"
+    + "_"
+    + f"{data_ood.lower()}_auroc_entropy.pdf",
+  )
+  return fig, ax