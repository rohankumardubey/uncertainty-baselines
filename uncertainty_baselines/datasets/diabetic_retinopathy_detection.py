# coding=utf-8
# Copyright 2021 The Uncertainty Baselines Authors.
#
# Licensed under the Apache License, Version 2.0 (the "License");
# you may not use this file except in compliance with the License.
# You may obtain a copy of the License at
#
#     http://www.apache.org/licenses/LICENSE-2.0
#
# Unless required by applicable law or agreed to in writing, software
# distributed under the License is distributed on an "AS IS" BASIS,
# WITHOUT WARRANTIES OR CONDITIONS OF ANY KIND, either express or implied.
# See the License for the specific language governing permissions and
# limitations under the License.

"""Kaggle Diabetic Retinopathy Detection dataset builder."""

from typing import Dict, Optional

import tensorflow as tf
import tensorflow_datasets as tfds
from uncertainty_baselines.datasets import base


class UBDiabeticRetinopathyDetectionDataset(base.BaseDataset):
  """Kaggle diabetic retinopathy detection dataset builder class."""

  def __init__(
      self,
      split: str,
      builder_config: str = 'ub_diabetic_retinopathy_detection/btgraham-300',
      shuffle_buffer_size: Optional[int] = None,
      num_parallel_parser_calls: int = 64,
      data_dir: Optional[str] = None,
      download_data: bool = False,
      drop_remainder: bool = True,
      is_training: Optional[bool] = None,
      decision_threshold: Optional[str] = 'moderate',
      cache: bool = False
  ):
    """Create a Kaggle diabetic retinopathy detection tf.data.Dataset builder.

    Args:
      split: a dataset split, either a custom tfds.Split or one of the
        tfds.Split enums [TRAIN, VALIDAITON, TEST] or their lowercase string
        names.
      builder_config: a builder config used by the
        UBDiabeticRetinopathyDetectionBuilder.
      shuffle_buffer_size: the number of example to use in the shuffle buffer
        for tf.data.Dataset.shuffle().
      num_parallel_parser_calls: the number of parallel threads to use while
        preprocessing in tf.data.Dataset.map().
      download_data: Whether or not to download data before loading.
      data_dir: optional dir to save TFDS data to. If none then the local
        filesystem is used. Required for using TPUs on Cloud.
      is_training: Whether or not the given `split` is the training split. Only
        required when the passed split is not one of ['train', 'validation',
        'test', tfds.Split.TRAIN, tfds.Split.VALIDATION, tfds.Split.TEST].
      decision_threshold: specifies where to binarize the labels {0, 1, 2, 3, 4}
        to create the binary classification task.
        'mild': classify {0} vs {1, 2, 3, 4}, i.e., mild DR or worse?
        'moderate': classify {0, 1} vs {2, 3, 4}, i.e., moderate DR or worse?
    """
    if is_training is None:
      is_training = split in ['train', tfds.Split.TRAIN]
    print(
      f'Using UBDiabeticRetinopathyDetection builder config {builder_config}.')
    dataset_builder = tfds.builder(builder_config, data_dir=data_dir)
    super().__init__(
        name='ub_diabetic_retinopathy_detection',
        dataset_builder=dataset_builder,
        split=split,
        is_training=is_training,
        shuffle_buffer_size=shuffle_buffer_size,
        num_parallel_parser_calls=num_parallel_parser_calls,
        download_data=download_data,
        drop_remainder=drop_remainder,
        cache=cache)
    self.decision_threshold = decision_threshold
    print(f'Building Kaggle DR dataset with decision threshold: '
          f'{decision_threshold}.')
    if not drop_remainder:
      print('Not dropping the remainder (i.e., not truncating last batch).')

  def _create_process_example_fn(self) -> base.PreProcessFn:

    def _example_parser(example: Dict[str, tf.Tensor]) -> Dict[str, tf.Tensor]:
      """
<<<<<<< HEAD
      Resize images, binarize task based on provided decision threshold,
=======
      Preprocess images to range [0, 1],
      binarize task based on provided decision threshold,
>>>>>>> 738db0c3
      produce example `Dict`.
      """
      image = example['image']
      image = tf.image.convert_image_dtype(image, tf.float32)
      image = tf.image.resize(image, size=(512, 512), method='bilinear')

      if self.decision_threshold == 'mild':
        highest_negative_class = 0
      elif self.decision_threshold == 'moderate':
        highest_negative_class = 1
      else:
        raise NotImplementedError

      # Binarize task.
      label = tf.cast(example['label'] > highest_negative_class, tf.int32)

      parsed_example = {
          'features': image,
          'labels': label,
          'name': example['name'],
      }
      return parsed_example

    return _example_parser<|MERGE_RESOLUTION|>--- conflicted
+++ resolved
@@ -86,12 +86,8 @@
 
     def _example_parser(example: Dict[str, tf.Tensor]) -> Dict[str, tf.Tensor]:
       """
-<<<<<<< HEAD
-      Resize images, binarize task based on provided decision threshold,
-=======
       Preprocess images to range [0, 1],
       binarize task based on provided decision threshold,
->>>>>>> 738db0c3
       produce example `Dict`.
       """
       image = example['image']
